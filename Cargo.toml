--- conflicted
+++ resolved
@@ -6,12 +6,8 @@
 
 # See more keys and their definitions at https://doc.rust-lang.org/cargo/reference/manifest.html
 
-<<<<<<< HEAD
-[dependencies]
-fnv = "1.0.7"
-=======
 [build]
 rustflags = "-C target-cpu=native"
 
 [dependencies]
->>>>>>> c1166853
+fnv = "1.0.7"